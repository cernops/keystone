--- conflicted
+++ resolved
@@ -1637,12 +1637,5 @@
         self.assertEqual(401, resp_val)
         self.assertEqual('application/xml', content_type(resp))
 
-<<<<<<< HEAD
-=======
-
-def run():
-    unittest.main()
-
->>>>>>> 42e8bf27
 if __name__ == '__main__':
     unittest.main()