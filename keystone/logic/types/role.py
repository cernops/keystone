--- conflicted
+++ resolved
@@ -212,12 +212,8 @@
     def to_json(self):
         values = [t.to_dict()["roleRef"] for t in self.values]
         links = [t.to_dict()["links"] for t in self.links]
-<<<<<<< HEAD
         return json.dumps({"roleRefs": {"values": values, "links": links}})
 
     def to_json_values(self):
         values = [t.to_dict()["roleRef"] for t in self.values]
-        return values
-=======
-        return json.dumps({"roleRefs": {"values": values, "links": links}})
->>>>>>> cd8e6816
+        return values