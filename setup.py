#!/usr/bin/python
# Copyright (c) 2010-2011 OpenStack, LLC.
#
# Licensed under the Apache License, Version 2.0 (the "License");
# you may not use this file except in compliance with the License.
# You may obtain a copy of the License at
#
#    http://www.apache.org/licenses/LICENSE-2.0
#
# Unless required by applicable law or agreed to in writing, software
# distributed under the License is distributed on an "AS IS" BASIS,
# WITHOUT WARRANTIES OR CONDITIONS OF ANY KIND, either express or
# implied.
# See the License for the specific language governing permissions and
# limitations under the License.

from setuptools import setup, find_packages

version = '1.0'

<<<<<<< HEAD
setup(  
	name = 'keystone',
	version = version,
	description = "",
	license = 'Apache License (2.0)',
	classifiers = [ "Programming Language :: Python", ],
	keywords = 'identity auth authentication openstack',
	author = 'OpenStack, LLC.',
	author_email = 'openstack@lists.launchpad.net',
	url = 'http://www.openstack.org',
	include_package_data = True,
	packages = find_packages(exclude=['test', 'bin']),
	zip_safe = False,
	install_requires = ['setuptools',],
	entry_points = {
=======
setup(
    name = 'keystone',
    version = version,
    description = "",
    license = 'Apache License (2.0)',
    classifiers = ["Programming Language :: Python", ],
    keywords = '',
    author = 'OpenStack, LLC.',
    author_email = 'openstack@lists.launchpad.net',
    url = 'http://www.openstack.org',
    include_package_data = True,
    packages = find_packages(exclude=['test', 'bin']),
    zip_safe = False,
    install_requires = ['setuptools', ],
    entry_points = {
>>>>>>> 89c23639
        'paste.app_factory': ['main=identity:app_factory'],
        'paste.filter_factory': [
            'papiauth=keystone.middleware.papiauth:filter_factory',
            'tokenauth=keystone.auth_protocol.auth_protocol_token:filter_factory',
            ],
        },
    )<|MERGE_RESOLUTION|>--- conflicted
+++ resolved
@@ -18,11 +18,10 @@
 
 version = '1.0'
 
-<<<<<<< HEAD
 setup(  
 	name = 'keystone',
 	version = version,
-	description = "",
+	description = "Authentication service - proposed for OpenStack",
 	license = 'Apache License (2.0)',
 	classifiers = [ "Programming Language :: Python", ],
 	keywords = 'identity auth authentication openstack',
@@ -34,23 +33,6 @@
 	zip_safe = False,
 	install_requires = ['setuptools',],
 	entry_points = {
-=======
-setup(
-    name = 'keystone',
-    version = version,
-    description = "",
-    license = 'Apache License (2.0)',
-    classifiers = ["Programming Language :: Python", ],
-    keywords = '',
-    author = 'OpenStack, LLC.',
-    author_email = 'openstack@lists.launchpad.net',
-    url = 'http://www.openstack.org',
-    include_package_data = True,
-    packages = find_packages(exclude=['test', 'bin']),
-    zip_safe = False,
-    install_requires = ['setuptools', ],
-    entry_points = {
->>>>>>> 89c23639
         'paste.app_factory': ['main=identity:app_factory'],
         'paste.filter_factory': [
             'papiauth=keystone.middleware.papiauth:filter_factory',
